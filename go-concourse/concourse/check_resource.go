package concourse

import (
	"bytes"
	"encoding/json"
	"net/http"

	"github.com/concourse/concourse/atc"
	"github.com/concourse/concourse/go-concourse/concourse/internal"
	"github.com/tedsuo/rata"
)

<<<<<<< HEAD
func (team *team) CheckResource(pipelineName string, resourceName string, version atc.Version) (atc.Build, bool, error) {
=======
func (team *team) CheckResource(pipelineRef atc.PipelineRef, resourceName string, version atc.Version) (atc.Check, bool, error) {
>>>>>>> a7b49ad2

	params := rata.Params{
		"pipeline_name": pipelineRef.Name,
		"resource_name": resourceName,
		"team_name":     team.Name(),
	}

	var build atc.Build

	jsonBytes, err := json.Marshal(atc.CheckRequestBody{From: version})
	if err != nil {
		return build, false, err
	}

	err = team.connection.Send(internal.Request{
		RequestName: atc.CheckResource,
		Params:      params,
		Query:       pipelineRef.QueryParams(),
		Body:        bytes.NewBuffer(jsonBytes),
		Header:      http.Header{"Content-Type": []string{"application/json"}},
	}, &internal.Response{
		Result: &build,
	})

	switch e := err.(type) {
	case nil:
		return build, true, nil
	case internal.ResourceNotFoundError:
		return build, false, nil
	case internal.UnexpectedResponseError:
		if e.StatusCode == http.StatusInternalServerError {
			return build, false, GenericError{e.Body}
		} else {
			return build, false, err
		}
	default:
		return build, false, err
	}
}<|MERGE_RESOLUTION|>--- conflicted
+++ resolved
@@ -10,11 +10,7 @@
 	"github.com/tedsuo/rata"
 )
 
-<<<<<<< HEAD
-func (team *team) CheckResource(pipelineName string, resourceName string, version atc.Version) (atc.Build, bool, error) {
-=======
-func (team *team) CheckResource(pipelineRef atc.PipelineRef, resourceName string, version atc.Version) (atc.Check, bool, error) {
->>>>>>> a7b49ad2
+func (team *team) CheckResource(pipelineRef atc.PipelineRef, resourceName string, version atc.Version) (atc.Build, bool, error) {
 
 	params := rata.Params{
 		"pipeline_name": pipelineRef.Name,
