--- conflicted
+++ resolved
@@ -7,12 +7,7 @@
     , decodeOrigin
     )
 
-<<<<<<< HEAD
-import Array exposing (Array)
-import Build.StepTree.Models exposing (BuildEvent(..), Origin)
-=======
 import Build.StepTree.Models exposing (BuildEvent(..), BuildEventEnvelope, Origin)
->>>>>>> 0d5e8be9
 import Concourse
 import Date exposing (Date)
 import Dict exposing (Dict)
