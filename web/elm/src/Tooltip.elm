--- conflicted
+++ resolved
@@ -4,11 +4,8 @@
     , Model
     , Tooltip
     , handleCallback
-<<<<<<< HEAD
+    , handleDelivery
     , hoverAttrs
-=======
-    , handleDelivery
->>>>>>> b41c66ba
     , view
     )
 
@@ -17,17 +14,11 @@
 import HoverState exposing (TooltipPosition(..))
 import Html exposing (Html)
 import Html.Attributes exposing (id, style)
-<<<<<<< HEAD
 import Html.Events exposing (onMouseEnter, onMouseLeave)
 import Message.Callback exposing (Callback(..))
 import Message.Effects as Effects
 import Message.Message exposing (DomID(..), Message(..))
-=======
-import Message.Callback exposing (Callback(..))
-import Message.Effects as Effects
-import Message.Message exposing (DomID(..), Message)
 import Message.Subscription exposing (Delivery(..), Interval(..))
->>>>>>> b41c66ba
 
 
 type alias Model m =
@@ -215,12 +206,8 @@
 view { hovered } { body, attachPosition, arrow } =
     case ( hovered, arrow ) of
         ( HoverState.Tooltip _ target, a ) ->
-<<<<<<< HEAD
             Html.div
-                (style "pointer-events" "none" :: position attachPosition target)
-=======
-            Html.div (id "tooltips" :: position attachPosition target)
->>>>>>> b41c66ba
+                (id "tooltips" :: style "pointer-events" "none" :: position attachPosition target)
                 [ Maybe.map (arrowView attachPosition target) a |> Maybe.withDefault (Html.text "")
                 , body
                 ]
