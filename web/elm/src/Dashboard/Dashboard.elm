--- conflicted
+++ resolved
@@ -7,21 +7,17 @@
     , view
     )
 
-<<<<<<< HEAD
 import Char
-=======
-import Callback exposing (Callback(..))
->>>>>>> b632775b
 import Concourse.Cli as Cli
 import Concourse.PipelineStatus as PipelineStatus exposing (PipelineStatus(..))
 import Dashboard.Details as Details
 import Dashboard.Footer as Footer
 import Dashboard.Group as Group
+import Dashboard.Group.Models exposing (Group, Pipeline)
 import Dashboard.Models as Models
     exposing
         ( DashboardError(..)
         , Model
-        , Pipeline
         , SubState
         )
 import Dashboard.Styles as Styles
@@ -213,17 +209,7 @@
 handleDeliveryBody delivery ( model, effects ) =
     case delivery of
         ClockTicked OneSecond time ->
-<<<<<<< HEAD
-            ( let
-                newModel =
-                    Footer.tick model
-              in
-              { newModel | state = RemoteData.map (Models.tick time) newModel.state }
-=======
-            ( { model | state = RemoteData.map (SubState.tick time) model.state }
->>>>>>> b632775b
-            , effects
-            )
+            ( { model | state = RemoteData.map (Models.tick time) model.state }, effects )
 
         ClockTicked FiveSeconds _ ->
             ( model, effects ++ [ FetchData ] )
@@ -264,8 +250,8 @@
             let
                 updatePipelines :
                     ( Group.PipelineIndex, Group.PipelineIndex )
-                    -> Models.Group
-                    -> ( Models.Group, List Effect )
+                    -> Group
+                    -> ( Group, List Effect )
                 updatePipelines ( dragIndex, dropIndex ) group =
                     let
                         newGroup =
@@ -289,11 +275,11 @@
                             Group.dragIndexOptional
                             Group.dropIndexOptional
 
-                groupsLens : Monocle.Lens.Lens Model (List Models.Group)
+                groupsLens : Monocle.Lens.Lens Model (List Group)
                 groupsLens =
                     Monocle.Lens.Lens .groups (\b a -> { a | groups = b })
 
-                groupOptional : Monocle.Optional.Optional Model Models.Group
+                groupOptional : Monocle.Optional.Optional Model Group
                 groupOptional =
                     (substateOptional
                         =|> Details.dragStateLens
@@ -304,7 +290,7 @@
                                     <|= Group.findGroupOptional teamName
                             )
 
-                bigOptional : Monocle.Optional.Optional Model ( ( Group.PipelineIndex, Group.PipelineIndex ), Models.Group )
+                bigOptional : Monocle.Optional.Optional Model ( ( Group.PipelineIndex, Group.PipelineIndex ), Group )
                 bigOptional =
                     Monocle.Optional.tuple
                         dragDropIndexOptional
@@ -347,33 +333,18 @@
 
 view : UserState -> Model -> Html Message
 view userState model =
-<<<<<<< HEAD
-    Html.div []
-        [ Html.div
-            [ style TopBar.Styles.pageIncludingTopBar, id "page-including-top-bar" ]
-            [ TopBar.view userState TopBar.Model.None model
-            , Html.div [ id "page-below-top-bar", style TopBar.Styles.pageBelowTopBar ]
-                [ dashboardView model
-                ]
-            ]
-        ]
-
-
-dashboardView : Model -> Html Message
-=======
     Html.div
         [ style TopBar.Styles.pageIncludingTopBar
         , id "page-including-top-bar"
         ]
-        [ Html.map FromTopBar <| TopBar.view userState TopBar.Model.None model
+        [ TopBar.view userState TopBar.Model.None model
         , Html.div
             [ id "page-below-top-bar", style TopBar.Styles.pageBelowTopBar ]
             (dashboardView model)
         ]
 
 
-dashboardView : Model -> List (Html Msg)
->>>>>>> b632775b
+dashboardView : Model -> List (Html Message)
 dashboardView model =
     case model.state of
         RemoteData.NotAsked ->
@@ -385,30 +356,6 @@
         RemoteData.Failure (Turbulence path) ->
             [ turbulenceView path ]
 
-<<<<<<< HEAD
-                RemoteData.Success substate ->
-                    [ Html.div
-                        [ class "dashboard-content" ]
-                      <|
-                        welcomeCard model
-                            ++ pipelinesView
-                                { groups = model.groups
-                                , substate = substate
-                                , query = TopBar.query model
-                                , hovered = model.hovered
-                                , pipelineRunningKeyframes =
-                                    model.pipelineRunningKeyframes
-                                , userState = model.userState
-                                , highDensity = model.highDensity
-                                }
-                    ]
-                        ++ Footer.view model
-    in
-    Html.div
-        [ classList
-            [ ( .pageBodyClass Group.stickyHeaderConfig, True )
-            , ( "dashboard-hd", model.highDensity )
-=======
         RemoteData.Success substate ->
             let
                 highDensity =
@@ -424,30 +371,24 @@
                         { groups = model.groups
                         , substate = substate
                         , query = Routes.extractQuery model.route
-                        , hoveredPipeline = model.hoveredPipeline
+                        , hovered = model.hovered
                         , pipelineRunningKeyframes =
                             model.pipelineRunningKeyframes
                         , userState = model.userState
                         , highDensity = highDensity
                         }
             , Footer.view model
->>>>>>> b632775b
             ]
 
 
 welcomeCard :
     { a
         | hovered : Maybe Hoverable
-        , groups : List Models.Group
+        , groups : List Group
         , userState : UserState.UserState
     }
-<<<<<<< HEAD
-    -> List (Html Message)
+    -> Html Message
 welcomeCard { hovered, groups, userState } =
-=======
-    -> Html Msg
-welcomeCard { hoveredTopCliIcon, groups, userState } =
->>>>>>> b632775b
     let
         noPipelines =
             List.isEmpty (groups |> List.concatMap .pipelines)
@@ -544,44 +485,7 @@
         ]
 
 
-<<<<<<< HEAD
-helpView : { a | showHelp : Bool } -> Html Message
-helpView { showHelp } =
-    Html.div
-        [ classList
-            [ ( "keyboard-help", True )
-            , ( "hidden", not showHelp )
-            ]
-        ]
-        [ Html.div
-            [ class "help-title" ]
-            [ Html.text "keyboard shortcuts" ]
-        , Html.div
-            [ class "help-line" ]
-            [ Html.div
-                [ class "keys" ]
-                [ Html.span
-                    [ class "key" ]
-                    [ Html.text "/" ]
-                ]
-            , Html.text "search"
-            ]
-        , Html.div [ class "help-line" ]
-            [ Html.div
-                [ class "keys" ]
-                [ Html.span
-                    [ class "key" ]
-                    [ Html.text "?" ]
-                ]
-            , Html.text "hide/show help"
-            ]
-        ]
-
-
 turbulenceView : String -> Html Message
-=======
-turbulenceView : String -> Html Msg
->>>>>>> b632775b
 turbulenceView path =
     Html.div
         [ class "error-message" ]
@@ -594,7 +498,7 @@
 
 
 pipelinesView :
-    { groups : List Models.Group
+    { groups : List Group
     , substate : Models.SubState
     , hovered : Maybe Message.Hoverable
     , pipelineRunningKeyframes : String
@@ -639,25 +543,6 @@
         groupViews
 
 
-<<<<<<< HEAD
-handleKeyPressed :
-    Char
-    -> ( Models.FooterModel r, List Effect )
-    -> ( Models.FooterModel r, List Effect )
-handleKeyPressed key ( model, effects ) =
-    case key of
-        '/' ->
-            ( model, effects )
-
-        '?' ->
-            ( Footer.toggleHelp model, effects )
-
-        _ ->
-            ( Footer.showFooter model, effects )
-
-
-=======
->>>>>>> b632775b
 filterTerms : String -> List String
 filterTerms =
     replace All (regex "team:\\s*") (\_ -> "team:")
@@ -666,12 +551,12 @@
         >> List.filter (not << String.isEmpty)
 
 
-filter : String -> List Models.Group -> List Models.Group
+filter : String -> List Group -> List Group
 filter =
     filterTerms >> flip (List.foldl filterGroupsByTerm)
 
 
-filterPipelinesByTerm : String -> Models.Group -> Models.Group
+filterPipelinesByTerm : String -> Group -> Group
 filterPipelinesByTerm term ({ pipelines } as group) =
     let
         searchStatus =
@@ -697,7 +582,7 @@
     }
 
 
-filterGroupsByTerm : String -> List Models.Group -> List Models.Group
+filterGroupsByTerm : String -> List Group -> List Group
 filterGroupsByTerm term groups =
     let
         searchTeams =
