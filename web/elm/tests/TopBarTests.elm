--- conflicted
+++ resolved
@@ -123,13 +123,8 @@
         , rspecStyleDescribe "when on pipeline page"
             (TopBar.init { route = Routes.Pipeline { id = { teamName = "team", pipelineName = "pipeline" }, groups = [] } })
             [ context "when login state unknown"
-<<<<<<< HEAD
-                (TopBar.view UserState.UserStateUnknown Model.None
-=======
                 (Tuple.first
                     >> TopBar.view UserState.UserStateUnknown Model.None
-                    >> toUnstyled
->>>>>>> 0d5e8be9
                     >> Query.fromHtml
                 )
                 [ it "shows concourse logo" <|
@@ -191,13 +186,8 @@
                         >> Query.has [ tag "a", attribute <| Attr.href "/sky/login" ]
                 ]
             , context "when logged in"
-<<<<<<< HEAD
-                (TopBar.view (UserState.UserStateLoggedIn sampleUser) Model.None
-=======
                 (Tuple.first
                     >> TopBar.view (UserState.UserStateLoggedIn sampleUser) Model.None
-                    >> toUnstyled
->>>>>>> 0d5e8be9
                     >> Query.fromHtml
                 )
                 [ it "renders the login component last" <|
@@ -291,15 +281,6 @@
                     >> Tuple.second
                     >> Expect.equal [ Effects.NavigateTo "/teams/t/pipelines/p/resources/r" ]
             , context "when pipeline is paused"
-<<<<<<< HEAD
-                (TopBar.view (UserState.UserStateLoggedIn sampleUser)
-                    (Model.HasPipeline
-                        { pinnedResources = []
-                        , pipeline = { teamName = "t", pipelineName = "p" }
-                        , isPaused = True
-                        }
-                    )
-=======
                 (Tuple.first
                     >> TopBar.view (UserState.UserStateLoggedIn sampleUser)
                         (Model.HasPipeline
@@ -308,8 +289,6 @@
                             , isPaused = True
                             }
                         )
-                    >> toUnstyled
->>>>>>> 0d5e8be9
                     >> Query.fromHtml
                 )
                 [ it "has blue background" <|
@@ -1012,11 +991,7 @@
 
 viewNormally : ( Model.Model {}, List Effects.Effect ) -> Query.Single Msgs.Msg
 viewNormally =
-<<<<<<< HEAD
-    TopBar.view UserStateLoggedOut Model.None >> Query.fromHtml
-=======
-    Tuple.first >> TopBar.view UserStateLoggedOut Model.None >> toUnstyled >> Query.fromHtml
->>>>>>> 0d5e8be9
+    Tuple.first >> TopBar.view UserStateLoggedOut Model.None >> Query.fromHtml
 
 
 testDropdown : List Int -> List Int -> ( Model.Model {}, List Effects.Effect ) -> Test
