package integration_test

import (
	"net/http"
	"os/exec"

	"github.com/concourse/concourse/atc"
	"github.com/concourse/concourse/atc/event"
	. "github.com/onsi/ginkgo"
	. "github.com/onsi/gomega"

	"github.com/onsi/gomega/gbytes"
	"github.com/onsi/gomega/gexec"
	"github.com/onsi/gomega/ghttp"
)

var _ = Describe("CheckResourceType", func() {
	var (
<<<<<<< HEAD
		flyCmd        *exec.Cmd
		build         atc.Build
		resourceTypes atc.VersionedResourceTypes
=======
		flyCmd              *exec.Cmd
		check               atc.Check
		resourceTypes       atc.VersionedResourceTypes
		expectedURL         string
		expectedQueryParams string
		expectedHeaders     ui.TableRow
>>>>>>> a7b49ad2
	)

	BeforeEach(func() {
		build = atc.Build{
			ID:     123,
			Status: "started",
		}

		resourceTypes = atc.VersionedResourceTypes{{
			ResourceType: atc.ResourceType{
				Name: "myresource",
				Type: "myresourcetype",
			},
		}, {
			ResourceType: atc.ResourceType{
				Name: "myresourcetype",
				Type: "mybaseresourcetype",
			},
		}}
<<<<<<< HEAD
=======

		expectedURL = "/api/v1/teams/main/pipelines/mypipeline/resource-types/myresource/check"
		expectedQueryParams = "instance_vars=%7B%22branch%22%3A%22master%22%7D"

		expectedHeaders = ui.TableRow{
			{Contents: "id", Color: color.New(color.Bold)},
			{Contents: "name", Color: color.New(color.Bold)},
			{Contents: "status", Color: color.New(color.Bold)},
			{Contents: "check_error", Color: color.New(color.Bold)},
		}
>>>>>>> a7b49ad2
	})

	Context("when version is specified", func() {
		BeforeEach(func() {

			atcServer.AppendHandlers(
				ghttp.CombineHandlers(
					ghttp.VerifyRequest("POST", expectedURL, expectedQueryParams),
					ghttp.VerifyJSON(`{"from":{"ref":"fake-ref"}}`),
					ghttp.RespondWithJSONEncoded(http.StatusOK, build),
				),
			)
		})

		It("sends check resource request to ATC", func() {
			Expect(func() {
				flyCmd = exec.Command(flyPath, "-t", targetName, "check-resource-type", "-r", "mypipeline/branch:master/myresource", "-f", "ref:fake-ref", "--shallow", "-a")
				sess, err := gexec.Start(flyCmd, GinkgoWriter, GinkgoWriter)
				Expect(err).NotTo(HaveOccurred())

				Eventually(sess).Should(gexec.Exit(0))
				Eventually(sess.Out).Should(gbytes.Say("checking mypipeline/myresource in build 123"))
			}).To(Change(func() int {
				return len(atcServer.ReceivedRequests())
			}).By(2))
		})
	})

	Context("when version is omitted", func() {
		BeforeEach(func() {
			atcServer.AppendHandlers(
				ghttp.CombineHandlers(
					ghttp.VerifyRequest("POST", expectedURL, expectedQueryParams),
					ghttp.VerifyJSON(`{"from":null}`),
					ghttp.RespondWithJSONEncoded(http.StatusOK, build),
				),
			)
		})

		It("sends check resource request to ATC", func() {
			Expect(func() {
				flyCmd = exec.Command(flyPath, "-t", targetName, "check-resource-type", "-r", "mypipeline/branch:master/myresource", "--shallow", "-a")
				sess, err := gexec.Start(flyCmd, GinkgoWriter, GinkgoWriter)
				Expect(err).NotTo(HaveOccurred())

				Eventually(sess).Should(gexec.Exit(0))
				Eventually(sess.Out).Should(gbytes.Say("checking mypipeline/myresource in build 123"))
			}).To(Change(func() int {
				return len(atcServer.ReceivedRequests())
			}).By(2))
		})
	})

<<<<<<< HEAD
	Context("when running without --async", func() {
		var streaming chan struct{}
		var events chan atc.Event
=======
	Context("when the check succeed", func() {
		BeforeEach(func() {
			atcServer.AppendHandlers(
				ghttp.CombineHandlers(
					ghttp.VerifyRequest("POST", expectedURL, expectedQueryParams),
					ghttp.VerifyJSON(`{"from":null}`),
					ghttp.RespondWithJSONEncoded(http.StatusOK, check),
				),
				ghttp.CombineHandlers(
					ghttp.VerifyRequest("GET", "/api/v1/checks/123"),
					ghttp.RespondWithJSONEncoded(http.StatusOK, atc.Check{
						ID:         123,
						Status:     "succeeded",
						CreateTime: 100000000000,
						StartTime:  100000000000,
						EndTime:    100000000000,
					}),
				),
			)
		})

		It("sends check resource request to ATC", func() {
			Expect(func() {
				flyCmd = exec.Command(flyPath, "-t", targetName, "check-resource-type", "-r", "mypipeline/branch:master/myresource", "--shallow")
				sess, err := gexec.Start(flyCmd, GinkgoWriter, GinkgoWriter)
				Expect(err).NotTo(HaveOccurred())

				Eventually(sess).Should(gexec.Exit(0))

				Eventually(sess.Out).Should(PrintTable(ui.Table{
					Headers: expectedHeaders,
					Data: []ui.TableRow{
						{
							{Contents: "123"},
							{Contents: "myresource"},
							{Contents: "succeeded"},
						},
					},
				}))

			}).To(Change(func() int {
				return len(atcServer.ReceivedRequests())
			}).By(3))
		})
	})
>>>>>>> a7b49ad2

		BeforeEach(func() {
<<<<<<< HEAD
			streaming = make(chan struct{})
			events = make(chan atc.Event)

			expectedURL := "/api/v1/teams/main/pipelines/mypipeline/resource-types/myresource/check"
=======
>>>>>>> a7b49ad2
			atcServer.AppendHandlers(
				ghttp.CombineHandlers(
					ghttp.VerifyRequest("POST", expectedURL, expectedQueryParams),
					ghttp.VerifyJSON(`{"from":null}`),
					ghttp.RespondWithJSONEncoded(http.StatusOK, build),
				),
				BuildEventsHandler(123, streaming, events),
			)
		})

		It("checks and watches the build", func() {
			Expect(func() {
<<<<<<< HEAD
				flyCmd = exec.Command(flyPath, "-t", targetName, "check-resource-type", "-r", "mypipeline/myresource", "--shallow")

=======
				flyCmd = exec.Command(flyPath, "-t", targetName, "check-resource-type", "-r", "mypipeline/branch:master/myresource", "--shallow")
>>>>>>> a7b49ad2
				sess, err := gexec.Start(flyCmd, GinkgoWriter, GinkgoWriter)
				Expect(err).NotTo(HaveOccurred())
				Eventually(sess.Out).Should(gbytes.Say("checking mypipeline/myresource in build 123"))

				AssertEvents(sess, streaming, events)
			}).To(Change(func() int {
				return len(atcServer.ReceivedRequests())
			}).By(3))
		})
	})

	Context("when recursive check succeeds", func() {
		var parentStreaming chan struct{}
		var parentEvents chan atc.Event

		BeforeEach(func() {
			parentStreaming = make(chan struct{})
			parentEvents = make(chan atc.Event)

			atcServer.AppendHandlers(
				ghttp.CombineHandlers(
					ghttp.VerifyRequest("GET", "/api/v1/teams/main/pipelines/mypipeline/resource-types", expectedQueryParams),
					ghttp.RespondWithJSONEncoded(http.StatusOK, resourceTypes),
				),
				ghttp.CombineHandlers(
					ghttp.VerifyRequest("GET", "/api/v1/info"),
					ghttp.RespondWithJSONEncoded(http.StatusOK, atc.Info{Version: atcVersion, WorkerVersion: workerVersion}),
				),
				ghttp.CombineHandlers(
					ghttp.VerifyRequest("GET", "/api/v1/teams/main/pipelines/mypipeline/resource-types", expectedQueryParams),
					ghttp.RespondWithJSONEncoded(http.StatusOK, resourceTypes),
				),
				ghttp.CombineHandlers(
					ghttp.VerifyRequest("POST", "/api/v1/teams/main/pipelines/mypipeline/resource-types/myresourcetype/check", expectedQueryParams),
					ghttp.VerifyJSON(`{"from":null}`),
					ghttp.RespondWithJSONEncoded(http.StatusOK, atc.Build{
						ID:     987,
						Status: "started",
					}),
				),
				BuildEventsHandler(987, parentStreaming, parentEvents),
				ghttp.CombineHandlers(
					ghttp.VerifyRequest("POST", "/api/v1/teams/main/pipelines/mypipeline/resource-types/myresource/check", expectedQueryParams),
					ghttp.VerifyJSON(`{"from":null}`),
					ghttp.RespondWithJSONEncoded(http.StatusOK, build),
				),
			)
		})

		It("sends check resource request to ATC", func() {
			Expect(func() {
				flyCmd = exec.Command(flyPath, "-t", targetName, "check-resource-type", "-r", "mypipeline/branch:master/myresource", "-a")
				sess, err := gexec.Start(flyCmd, GinkgoWriter, GinkgoWriter)
				Expect(err).NotTo(HaveOccurred())

				Eventually(sess.Out).Should(gbytes.Say("checking mypipeline/myresourcetype in build 987"))

				parentEvents <- event.Log{Payload: "sup"}
				Eventually(sess.Out).Should(gbytes.Say("sup"))
				close(parentEvents)

				Eventually(sess.Out).Should(gbytes.Say("checking mypipeline/myresource in build 123"))

				Eventually(sess).Should(gexec.Exit(0))
			}).To(Change(func() int {
				return len(atcServer.ReceivedRequests())
			}).By(7))
		})
	})

	Context("when recursive check fails", func() {
		var parentStreaming chan struct{}
		var parentEvents chan atc.Event

		BeforeEach(func() {
			parentStreaming = make(chan struct{})
			parentEvents = make(chan atc.Event)

			atcServer.AppendHandlers(
				ghttp.CombineHandlers(
					ghttp.VerifyRequest("GET", "/api/v1/teams/main/pipelines/mypipeline/resource-types", expectedQueryParams),
					ghttp.RespondWithJSONEncoded(http.StatusOK, resourceTypes),
				),
				ghttp.CombineHandlers(
					ghttp.VerifyRequest("GET", "/api/v1/info"),
					ghttp.RespondWithJSONEncoded(http.StatusOK, atc.Info{Version: atcVersion, WorkerVersion: workerVersion}),
				),
				ghttp.CombineHandlers(
					ghttp.VerifyRequest("GET", "/api/v1/teams/main/pipelines/mypipeline/resource-types", expectedQueryParams),
					ghttp.RespondWithJSONEncoded(http.StatusOK, resourceTypes),
				),
				ghttp.CombineHandlers(
					ghttp.VerifyRequest("POST", "/api/v1/teams/main/pipelines/mypipeline/resource-types/myresourcetype/check", expectedQueryParams),
					ghttp.VerifyJSON(`{"from":null}`),
					ghttp.RespondWithJSONEncoded(http.StatusOK, atc.Build{
						ID:     987,
						Status: "started",
					}),
				),
				BuildEventsHandler(987, parentStreaming, parentEvents),
			)
		})

		It("sends check resource request to ATC", func() {
			Expect(func() {
				flyCmd = exec.Command(flyPath, "-t", targetName, "check-resource-type", "-r", "mypipeline/branch:master/myresource", "-a")
				sess, err := gexec.Start(flyCmd, GinkgoWriter, GinkgoWriter)
				Expect(err).NotTo(HaveOccurred())

				Eventually(sess.Out).Should(gbytes.Say("checking mypipeline/myresourcetype in build 987"))
				AssertErrorEvents(sess, parentStreaming, parentEvents)
			}).To(Change(func() int {
				return len(atcServer.ReceivedRequests())
			}).By(6))
		})
	})

	Context("when pipeline or resource-type is not found", func() {
		BeforeEach(func() {
			atcServer.AppendHandlers(
				ghttp.CombineHandlers(
					ghttp.VerifyRequest("POST", expectedURL, expectedQueryParams),
					ghttp.RespondWithJSONEncoded(http.StatusNotFound, ""),
				),
			)
		})

		It("fails with error", func() {
			flyCmd = exec.Command(flyPath, "-t", targetName, "check-resource-type", "-r", "mypipeline/branch:master/myresource", "--shallow")
			sess, err := gexec.Start(flyCmd, GinkgoWriter, GinkgoWriter)
			Expect(err).NotTo(HaveOccurred())

			Eventually(sess).Should(gexec.Exit(1))

			Expect(sess.Err).To(gbytes.Say("pipeline 'mypipeline/branch:master' or resource-type 'myresource' not found"))
		})
	})

	Context("When resource-type check returns internal server error", func() {
		BeforeEach(func() {
			atcServer.AppendHandlers(
				ghttp.CombineHandlers(
					ghttp.VerifyRequest("POST", expectedURL, expectedQueryParams),
					ghttp.RespondWith(http.StatusInternalServerError, "unknown server error"),
				),
			)
		})

		It("outputs error in response body", func() {
			flyCmd = exec.Command(flyPath, "-t", targetName, "check-resource-type", "-r", "mypipeline/branch:master/myresource", "--shallow")
			sess, err := gexec.Start(flyCmd, GinkgoWriter, GinkgoWriter)
			Expect(err).NotTo(HaveOccurred())

			Eventually(sess).Should(gexec.Exit(1))

			Expect(sess.Err).To(gbytes.Say("unknown server error"))
		})
	})
})<|MERGE_RESOLUTION|>--- conflicted
+++ resolved
@@ -16,18 +16,11 @@
 
 var _ = Describe("CheckResourceType", func() {
 	var (
-<<<<<<< HEAD
-		flyCmd        *exec.Cmd
-		build         atc.Build
-		resourceTypes atc.VersionedResourceTypes
-=======
 		flyCmd              *exec.Cmd
-		check               atc.Check
+		build               atc.Build
 		resourceTypes       atc.VersionedResourceTypes
 		expectedURL         string
 		expectedQueryParams string
-		expectedHeaders     ui.TableRow
->>>>>>> a7b49ad2
 	)
 
 	BeforeEach(func() {
@@ -47,19 +40,9 @@
 				Type: "mybaseresourcetype",
 			},
 		}}
-<<<<<<< HEAD
-=======
 
 		expectedURL = "/api/v1/teams/main/pipelines/mypipeline/resource-types/myresource/check"
 		expectedQueryParams = "instance_vars=%7B%22branch%22%3A%22master%22%7D"
-
-		expectedHeaders = ui.TableRow{
-			{Contents: "id", Color: color.New(color.Bold)},
-			{Contents: "name", Color: color.New(color.Bold)},
-			{Contents: "status", Color: color.New(color.Bold)},
-			{Contents: "check_error", Color: color.New(color.Bold)},
-		}
->>>>>>> a7b49ad2
 	})
 
 	Context("when version is specified", func() {
@@ -81,7 +64,7 @@
 				Expect(err).NotTo(HaveOccurred())
 
 				Eventually(sess).Should(gexec.Exit(0))
-				Eventually(sess.Out).Should(gbytes.Say("checking mypipeline/myresource in build 123"))
+				Eventually(sess.Out).Should(gbytes.Say("checking mypipeline/branch:master/myresource in build 123"))
 			}).To(Change(func() int {
 				return len(atcServer.ReceivedRequests())
 			}).By(2))
@@ -106,73 +89,21 @@
 				Expect(err).NotTo(HaveOccurred())
 
 				Eventually(sess).Should(gexec.Exit(0))
-				Eventually(sess.Out).Should(gbytes.Say("checking mypipeline/myresource in build 123"))
+				Eventually(sess.Out).Should(gbytes.Say("checking mypipeline/branch:master/myresource in build 123"))
 			}).To(Change(func() int {
 				return len(atcServer.ReceivedRequests())
 			}).By(2))
 		})
 	})
 
-<<<<<<< HEAD
 	Context("when running without --async", func() {
 		var streaming chan struct{}
 		var events chan atc.Event
-=======
-	Context("when the check succeed", func() {
-		BeforeEach(func() {
-			atcServer.AppendHandlers(
-				ghttp.CombineHandlers(
-					ghttp.VerifyRequest("POST", expectedURL, expectedQueryParams),
-					ghttp.VerifyJSON(`{"from":null}`),
-					ghttp.RespondWithJSONEncoded(http.StatusOK, check),
-				),
-				ghttp.CombineHandlers(
-					ghttp.VerifyRequest("GET", "/api/v1/checks/123"),
-					ghttp.RespondWithJSONEncoded(http.StatusOK, atc.Check{
-						ID:         123,
-						Status:     "succeeded",
-						CreateTime: 100000000000,
-						StartTime:  100000000000,
-						EndTime:    100000000000,
-					}),
-				),
-			)
-		})
-
-		It("sends check resource request to ATC", func() {
-			Expect(func() {
-				flyCmd = exec.Command(flyPath, "-t", targetName, "check-resource-type", "-r", "mypipeline/branch:master/myresource", "--shallow")
-				sess, err := gexec.Start(flyCmd, GinkgoWriter, GinkgoWriter)
-				Expect(err).NotTo(HaveOccurred())
-
-				Eventually(sess).Should(gexec.Exit(0))
-
-				Eventually(sess.Out).Should(PrintTable(ui.Table{
-					Headers: expectedHeaders,
-					Data: []ui.TableRow{
-						{
-							{Contents: "123"},
-							{Contents: "myresource"},
-							{Contents: "succeeded"},
-						},
-					},
-				}))
-
-			}).To(Change(func() int {
-				return len(atcServer.ReceivedRequests())
-			}).By(3))
-		})
-	})
->>>>>>> a7b49ad2
-
-		BeforeEach(func() {
-<<<<<<< HEAD
+
+		BeforeEach(func() {
 			streaming = make(chan struct{})
 			events = make(chan atc.Event)
 
-			expectedURL := "/api/v1/teams/main/pipelines/mypipeline/resource-types/myresource/check"
-=======
->>>>>>> a7b49ad2
 			atcServer.AppendHandlers(
 				ghttp.CombineHandlers(
 					ghttp.VerifyRequest("POST", expectedURL, expectedQueryParams),
@@ -185,15 +116,10 @@
 
 		It("checks and watches the build", func() {
 			Expect(func() {
-<<<<<<< HEAD
-				flyCmd = exec.Command(flyPath, "-t", targetName, "check-resource-type", "-r", "mypipeline/myresource", "--shallow")
-
-=======
 				flyCmd = exec.Command(flyPath, "-t", targetName, "check-resource-type", "-r", "mypipeline/branch:master/myresource", "--shallow")
->>>>>>> a7b49ad2
-				sess, err := gexec.Start(flyCmd, GinkgoWriter, GinkgoWriter)
-				Expect(err).NotTo(HaveOccurred())
-				Eventually(sess.Out).Should(gbytes.Say("checking mypipeline/myresource in build 123"))
+				sess, err := gexec.Start(flyCmd, GinkgoWriter, GinkgoWriter)
+				Expect(err).NotTo(HaveOccurred())
+				Eventually(sess.Out).Should(gbytes.Say("checking mypipeline/branch:master/myresource in build 123"))
 
 				AssertEvents(sess, streaming, events)
 			}).To(Change(func() int {
@@ -246,13 +172,13 @@
 				sess, err := gexec.Start(flyCmd, GinkgoWriter, GinkgoWriter)
 				Expect(err).NotTo(HaveOccurred())
 
-				Eventually(sess.Out).Should(gbytes.Say("checking mypipeline/myresourcetype in build 987"))
+				Eventually(sess.Out).Should(gbytes.Say("checking mypipeline/branch:master/myresourcetype in build 987"))
 
 				parentEvents <- event.Log{Payload: "sup"}
 				Eventually(sess.Out).Should(gbytes.Say("sup"))
 				close(parentEvents)
 
-				Eventually(sess.Out).Should(gbytes.Say("checking mypipeline/myresource in build 123"))
+				Eventually(sess.Out).Should(gbytes.Say("checking mypipeline/branch:master/myresource in build 123"))
 
 				Eventually(sess).Should(gexec.Exit(0))
 			}).To(Change(func() int {
@@ -300,7 +226,7 @@
 				sess, err := gexec.Start(flyCmd, GinkgoWriter, GinkgoWriter)
 				Expect(err).NotTo(HaveOccurred())
 
-				Eventually(sess.Out).Should(gbytes.Say("checking mypipeline/myresourcetype in build 987"))
+				Eventually(sess.Out).Should(gbytes.Say("checking mypipeline/branch:master/myresourcetype in build 987"))
 				AssertErrorEvents(sess, parentStreaming, parentEvents)
 			}).To(Change(func() int {
 				return len(atcServer.ReceivedRequests())
