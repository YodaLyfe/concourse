--- conflicted
+++ resolved
@@ -2,12 +2,13 @@
 
 import (
 	"errors"
-	"github.com/concourse/concourse/atc"
 	"io/ioutil"
 	"net/http"
 	"net/url"
 	"time"
 
+	"github.com/concourse/concourse/atc"
+
 	"github.com/concourse/concourse/atc/db"
 	"github.com/concourse/concourse/atc/db/dbfakes"
 	. "github.com/concourse/concourse/atc/testhelpers"
@@ -40,7 +41,6 @@
 			BeforeEach(func() {
 				fakeAccess.IsAuthenticatedReturns(true)
 
-<<<<<<< HEAD
 				fakeAccess.UserInfoReturns(atc.UserInfo{
 					Sub:      "some-sub",
 					Name:     "some-name",
@@ -53,24 +53,8 @@
 						"some-team":       {"owner"},
 						"some-other-team": {"viewer"},
 					},
-					Connector: "some-connector",
+					Connector:     "some-connector",
 					DisplayUserId: "some-user-id",
-=======
-				fakeAccess.IsAdminReturns(true)
-				fakeAccess.IsSystemReturns(false)
-
-				fakeAccess.ClaimsReturns(accessor.Claims{
-					Sub:               "some-sub",
-					UserName:          "some-name",
-					UserID:            "some-user-id",
-					PreferredUsername: "some-user-name",
-					Email:             "some@email.com",
-				})
-
-				fakeAccess.TeamRolesReturns(map[string][]string{
-					"some-team":       {"owner"},
-					"some-other-team": {"viewer"},
->>>>>>> c1f2fff8
 				})
 			})
 
