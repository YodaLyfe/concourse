--- conflicted
+++ resolved
@@ -37,12 +37,11 @@
 		fakeResource              *resourcefakes.FakeResource
 		fakeResourceConfigFactory *dbfakes.FakeResourceConfigFactory
 		fakeDelegate              *execfakes.FakePutDelegate
-<<<<<<< HEAD
 		fakeDelegateFactory       *execfakes.FakePutDelegateFactory
-=======
-		spanCtx                   context.Context
->>>>>>> 37c4aebf
-		putPlan                   *atc.PutPlan
+
+		spanCtx context.Context
+
+		putPlan *atc.PutPlan
 
 		fakeArtifact        *runtimefakes.FakeArtifact
 		fakeOtherArtifact   *runtimefakes.FakeArtifact
