--- conflicted
+++ resolved
@@ -13,11 +13,7 @@
 	"github.com/concourse/concourse/atc/runtime"
 	"github.com/concourse/concourse/atc/worker"
 	"github.com/concourse/concourse/tracing"
-<<<<<<< HEAD
-=======
-	"github.com/concourse/concourse/vars"
 	"go.opentelemetry.io/otel/api/trace"
->>>>>>> 37c4aebf
 )
 
 //go:generate counterfeiter . PutDelegateFactory
@@ -94,25 +90,25 @@
 // The resource's put script is then invoked. If the context is canceled, the
 // script will be interrupted.
 func (step *PutStep) Run(ctx context.Context, state RunState) error {
-	ctx, span := step.delegate.StartSpan(ctx, "put", tracing.Attrs{
+	delegate := step.delegateFactory.PutDelegate(state)
+	ctx, span := delegate.StartSpan(ctx, "put", tracing.Attrs{
 		"name":     step.plan.Name,
 		"resource": step.plan.Resource,
 	})
 
-	err := step.run(ctx, state)
+	err := step.run(ctx, state, delegate)
 	tracing.End(span, err)
 
 	return err
 }
 
-func (step *PutStep) run(ctx context.Context, state RunState) error {
+func (step *PutStep) run(ctx context.Context, state RunState, delegate PutDelegate) error {
 	logger := lagerctx.FromContext(ctx)
 	logger = logger.Session("put-step", lager.Data{
 		"step-name": step.plan.Name,
 		"job-id":    step.metadata.JobID,
 	})
 
-	delegate := step.delegateFactory.PutDelegate(state)
 	delegate.Initializing(logger)
 
 	source, err := creds.NewSource(state, step.plan.Source).Evaluate()
