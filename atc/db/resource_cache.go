package db

import (
	"crypto/sha256"
	"encoding/json"
	"errors"
	"fmt"

	sq "github.com/Masterminds/squirrel"
	"github.com/concourse/concourse/atc"
	"github.com/concourse/concourse/atc/db/lock"
)

var ErrResourceCacheAlreadyExists = errors.New("resource-cache-already-exists")
var ErrResourceCacheDisappeared = errors.New("resource-cache-disappeared")

// ResourceCache represents an instance of a ResourceConfig's version.
//
// A ResourceCache is created by a `get`, an `image_resource`, or a resource
// type in a pipeline.
//
// ResourceCaches are garbage-collected by gc.ResourceCacheCollector.

//go:generate counterfeiter . ResourceCache

<<<<<<< HEAD
type ResourceCache interface {
=======
	return &usedResourceCache{
		id:             id,
		version:        cache.Version,
		resourceConfig: resourceConfig,
		lockFactory:    lockFactory,
		conn:           conn,
	}, true, nil
}

func (cache *ResourceCacheDescriptor) version() string {
	j, _ := json.Marshal(cache.Version)
	return string(j)
}

func paramsHash(p atc.Params) string {
	if p != nil {
		return mapHash(p)
	}

	return mapHash(atc.Params{})
}

// UsedResourceCache is created whenever a ResourceCache is Created and/or
// Used.
//
// So long as the UsedResourceCache exists, the underlying ResourceCache can
// not be removed.
//
// UsedResourceCaches become unused by the gc.ResourceCacheCollector, which may
// then lead to the ResourceCache being garbage-collected.
//
// See FindOrCreateForBuild, FindOrCreateForResource, and
// FindOrCreateForResourceType for more information on when it becomes unused.

//counterfeiter:generate . UsedResourceCache
type UsedResourceCache interface {
>>>>>>> 88fd019d
	ID() int
	Version() atc.Version

	ResourceConfig() ResourceConfig

	Destroy(Tx) (bool, error)
	BaseResourceType() *UsedBaseResourceType
}

type resourceCache struct {
	id             int
	resourceConfig ResourceConfig
	version        atc.Version

	lockFactory lock.LockFactory
	conn        Conn
}

func (cache *resourceCache) ID() int                        { return cache.id }
func (cache *resourceCache) ResourceConfig() ResourceConfig { return cache.resourceConfig }
func (cache *resourceCache) Version() atc.Version           { return cache.version }

func (cache *resourceCache) Destroy(tx Tx) (bool, error) {
	rows, err := psql.Delete("resource_caches").
		Where(sq.Eq{
			"id": cache.id,
		}).
		RunWith(tx).
		Exec()
	if err != nil {
		return false, err
	}

	affected, err := rows.RowsAffected()
	if err != nil {
		return false, err
	}

	if affected == 0 {
		return false, ErrResourceCacheDisappeared
	}

	return true, nil
}

func (cache *resourceCache) BaseResourceType() *UsedBaseResourceType {
	if cache.resourceConfig.CreatedByBaseResourceType() != nil {
		return cache.resourceConfig.CreatedByBaseResourceType()
	}

	return cache.resourceConfig.CreatedByResourceCache().BaseResourceType()
}

func mapHash(m map[string]interface{}) string {
	j, _ := json.Marshal(m)
	return fmt.Sprintf("%x", sha256.Sum256(j))
}

func paramsHash(p atc.Params) string {
	if p != nil {
		return mapHash(p)
	}

	return mapHash(atc.Params{})
}
<|MERGE_RESOLUTION|>--- conflicted
+++ resolved
@@ -21,48 +21,8 @@
 //
 // ResourceCaches are garbage-collected by gc.ResourceCacheCollector.
 
-//go:generate counterfeiter . ResourceCache
-
-<<<<<<< HEAD
+//counterfeiter:generate . ResourceCache
 type ResourceCache interface {
-=======
-	return &usedResourceCache{
-		id:             id,
-		version:        cache.Version,
-		resourceConfig: resourceConfig,
-		lockFactory:    lockFactory,
-		conn:           conn,
-	}, true, nil
-}
-
-func (cache *ResourceCacheDescriptor) version() string {
-	j, _ := json.Marshal(cache.Version)
-	return string(j)
-}
-
-func paramsHash(p atc.Params) string {
-	if p != nil {
-		return mapHash(p)
-	}
-
-	return mapHash(atc.Params{})
-}
-
-// UsedResourceCache is created whenever a ResourceCache is Created and/or
-// Used.
-//
-// So long as the UsedResourceCache exists, the underlying ResourceCache can
-// not be removed.
-//
-// UsedResourceCaches become unused by the gc.ResourceCacheCollector, which may
-// then lead to the ResourceCache being garbage-collected.
-//
-// See FindOrCreateForBuild, FindOrCreateForResource, and
-// FindOrCreateForResourceType for more information on when it becomes unused.
-
-//counterfeiter:generate . UsedResourceCache
-type UsedResourceCache interface {
->>>>>>> 88fd019d
 	ID() int
 	Version() atc.Version
 
