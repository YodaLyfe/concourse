--- conflicted
+++ resolved
@@ -237,27 +237,15 @@
 			otherWorker, err = workerFactory.SaveWorker(atcWorker2, 5*time.Minute)
 			Expect(err).NotTo(HaveOccurred())
 
-<<<<<<< HEAD
-			resourceConfigCheckSession, err := resourceConfigCheckSessionFactory.FindOrCreateResourceConfigCheckSession(
-=======
 			resourceConfig, err := resourceConfigFactory.FindOrCreateResourceConfig(
->>>>>>> 0cba188c
 				logger,
 				"some-resource-type",
 				atc.Source{"some": "source"},
 				creds.VersionedResourceTypes{},
-<<<<<<< HEAD
-				expiries,
 			)
 			Expect(err).ToNot(HaveOccurred())
 
-			containerOwner = NewResourceConfigCheckSessionContainerOwner(resourceConfigCheckSession)
-=======
-			)
-			Expect(err).ToNot(HaveOccurred())
-
 			containerOwner = NewResourceConfigCheckSessionContainerOwner(resourceConfig, expiries)
->>>>>>> 0cba188c
 		})
 
 		JustBeforeEach(func() {
@@ -326,11 +314,7 @@
 					Expect(err).ToNot(HaveOccurred())
 
 					var checkSessions int
-<<<<<<< HEAD
-					err = dbConn.QueryRow("SELECT COUNT(*) FROM worker_resource_config_check_sessions").Scan(&checkSessions)
-=======
 					err = dbConn.QueryRow("SELECT COUNT(*) FROM resource_config_check_sessions").Scan(&checkSessions)
->>>>>>> 0cba188c
 					Expect(err).ToNot(HaveOccurred())
 					Expect(checkSessions).To(Equal(1))
 				})
@@ -341,15 +325,9 @@
 						Expect(err).ToNot(HaveOccurred())
 					})
 
-<<<<<<< HEAD
-					It("does not duplicate the worker resource config check session", func() {
-						var checkSessions int
-						err := dbConn.QueryRow("SELECT COUNT(*) FROM worker_resource_config_check_sessions").Scan(&checkSessions)
-=======
 					It("does not duplicate the resource config check session", func() {
 						var checkSessions int
 						err := dbConn.QueryRow("SELECT COUNT(*) FROM resource_config_check_sessions").Scan(&checkSessions)
->>>>>>> 0cba188c
 						Expect(err).ToNot(HaveOccurred())
 						Expect(checkSessions).To(Equal(1))
 					})
