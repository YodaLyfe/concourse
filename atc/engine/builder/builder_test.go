--- conflicted
+++ resolved
@@ -26,14 +26,8 @@
 		var (
 			err error
 
-<<<<<<< HEAD
 			fakeStepFactory *builderfakes.FakeStepFactory
-=======
-			fakeStepFactory   *builderfakes.FakeStepFactory
-			fakeRateLimiter   *builderfakes.FakeRateLimiter
-			fakeSecretManager *credsfakes.FakeSecrets
-			fakeVarSourcePool *credsfakes.FakeVarSourcePool
->>>>>>> 37c4aebf
+			fakeRateLimiter *builderfakes.FakeRateLimiter
 
 			planFactory atc.PlanFactory
 			stepBuilder StepBuilder
@@ -43,22 +37,13 @@
 
 		BeforeEach(func() {
 			fakeStepFactory = new(builderfakes.FakeStepFactory)
-<<<<<<< HEAD
-=======
+
 			fakeRateLimiter = new(builderfakes.FakeRateLimiter)
-			fakeSecretManager = new(credsfakes.FakeSecrets)
-			fakeVarSourcePool = new(credsfakes.FakeVarSourcePool)
->>>>>>> 37c4aebf
 
 			stepBuilder = builder.NewStepBuilder(
 				fakeStepFactory,
 				"http://example.com",
-<<<<<<< HEAD
-=======
-				fakeSecretManager,
-				fakeVarSourcePool,
 				fakeRateLimiter,
->>>>>>> 37c4aebf
 			)
 
 			planFactory = atc.NewPlanFactory(123)
@@ -898,121 +883,4 @@
 			})
 		})
 	})
-<<<<<<< HEAD
-
-	Describe("CheckStep", func() {
-
-		var (
-			err error
-
-			fakeStepFactory *builderfakes.FakeStepFactory
-
-			planFactory atc.PlanFactory
-			stepBuilder StepBuilder
-
-			logger lager.Logger
-		)
-
-		BeforeEach(func() {
-			fakeStepFactory = new(builderfakes.FakeStepFactory)
-
-			stepBuilder = builder.NewStepBuilder(
-				fakeStepFactory,
-				"http://example.com",
-			)
-
-			planFactory = atc.NewPlanFactory(123)
-
-			logger = lagertest.NewTestLogger("builder-test")
-		})
-
-		Context("with no check", func() {
-			JustBeforeEach(func() {
-				_, err = stepBuilder.CheckStep(logger, nil)
-			})
-
-			It("errors", func() {
-				Expect(err).To(HaveOccurred())
-			})
-		})
-
-		Context("with a check", func() {
-			var (
-				fakePipeline *dbfakes.FakePipeline
-				fakeCheck    *dbfakes.FakeCheck
-
-				expectedPlan     atc.Plan
-				expectedMetadata exec.StepMetadata
-			)
-
-			BeforeEach(func() {
-				fakePipeline = new(dbfakes.FakePipeline)
-				fakePipeline.IDReturns(2222)
-				fakePipeline.NameReturns("some-pipeline")
-
-				fakeCheck = new(dbfakes.FakeCheck)
-				fakeCheck.PipelineIDReturns(fakePipeline.ID())
-				fakeCheck.PipelineNameReturns(fakePipeline.Name())
-				fakeCheck.PipelineReturns(fakePipeline, true, nil)
-				fakeCheck.ResourceConfigScopeIDReturns(4444)
-				fakeCheck.BaseResourceTypeIDReturns(2222)
-
-				expectedMetadata = exec.StepMetadata{
-					PipelineID:            fakePipeline.ID(),
-					PipelineName:          fakePipeline.Name(),
-					ResourceConfigScopeID: 4444,
-					BaseResourceTypeID:    2222,
-					ExternalURL:           "http://example.com",
-				}
-			})
-
-			JustBeforeEach(func() {
-				fakeCheck.PlanReturns(expectedPlan)
-
-				_, err = stepBuilder.CheckStep(logger, fakeCheck)
-			})
-
-			Context("when the check has the wrong schema", func() {
-				BeforeEach(func() {
-					fakeCheck.SchemaReturns("not-schema")
-				})
-
-				It("errors", func() {
-					Expect(err).To(HaveOccurred())
-				})
-			})
-
-			Context("when the build has the right schema", func() {
-				BeforeEach(func() {
-					fakeCheck.SchemaReturns("exec.v2")
-				})
-
-				It("always returns a plan", func() {
-					Expect(err).NotTo(HaveOccurred())
-				})
-
-				Context("with a check plan", func() {
-
-					BeforeEach(func() {
-						expectedPlan = planFactory.NewPlan(atc.CheckPlan{
-							Name:   "some-check",
-							Type:   "git",
-							Source: atc.Source{"some": "source"},
-						})
-					})
-
-					It("constructs the put correctly", func() {
-						plan, stepMetadata, containerMetadata, _ := fakeStepFactory.CheckStepArgsForCall(0)
-						Expect(plan).To(Equal(expectedPlan))
-						Expect(stepMetadata).To(Equal(expectedMetadata))
-						Expect(containerMetadata).To(Equal(db.ContainerMetadata{
-							Type: db.ContainerTypeCheck,
-						}))
-					})
-				})
-			})
-		})
-	})
-=======
->>>>>>> 37c4aebf
 })