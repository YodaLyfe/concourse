package atc

import (
	"encoding/json"
	"errors"
	"fmt"
	"strings"
)

const ConfigVersionHeader = "X-Concourse-Config-Version"
const DefaultPipelineName = "main"
const DefaultTeamName = "main"

type Tags []string

type ConfigResponse struct {
	Config    *Config   `json:"config"`
	Errors    []string  `json:"errors"`
	RawConfig RawConfig `json:"raw_config"`
}

type Config struct {
	Groups        GroupConfigs    `yaml:"groups" json:"groups" mapstructure:"groups"`
	Resources     ResourceConfigs `yaml:"resources" json:"resources" mapstructure:"resources"`
	ResourceTypes ResourceTypes   `yaml:"resource_types" json:"resource_types" mapstructure:"resource_types"`
	Jobs          JobConfigs      `yaml:"jobs" json:"jobs" mapstructure:"jobs"`
}

type RawConfig string

func (r RawConfig) String() string {
	return string(r)
}

type GroupConfig struct {
	Name      string   `yaml:"name" json:"name" mapstructure:"name"`
	Jobs      []string `yaml:"jobs,omitempty" json:"jobs,omitempty" mapstructure:"jobs"`
	Resources []string `yaml:"resources,omitempty" json:"resources,omitempty" mapstructure:"resources"`
}

type GroupConfigs []GroupConfig

func (groups GroupConfigs) Lookup(name string) (GroupConfig, int, bool) {
	for index, group := range groups {
		if group.Name == name {
			return group, index, true
		}
	}

	return GroupConfig{}, -1, false
}

type ResourceConfig struct {
	Name         string  `yaml:"name" json:"name" mapstructure:"name"`
	WebhookToken string  `yaml:"webhook_token,omitempty" json:"webhook_token" mapstructure:"webhook_token"`
	Type         string  `yaml:"type" json:"type" mapstructure:"type"`
	Source       Source  `yaml:"source" json:"source" mapstructure:"source"`
	CheckEvery   string  `yaml:"check_every,omitempty" json:"check_every" mapstructure:"check_every"`
	CheckTimeout string  `yaml:"check_timeout,omitempty" json:"check_timeout" mapstructure:"check_timeout"`
	Tags         Tags    `yaml:"tags,omitempty" json:"tags" mapstructure:"tags"`
	Version      Version `yaml:"version,omitempty" json:"version" mapstructure:"version"`
}

type ResourceType struct {
<<<<<<< HEAD
	Name            string `yaml:"name" json:"name" mapstructure:"name"`
	Type            string `yaml:"type" json:"type" mapstructure:"type"`
	Source          Source `yaml:"source" json:"source" mapstructure:"source"`
	Privileged      bool   `yaml:"privileged,omitempty" json:"privileged" mapstructure:"privileged"`
	CheckEvery      string `yaml:"check_every,omitempty" json:"check_every,omitempty" mapstructure:"check_every"`
	Tags            Tags   `yaml:"tags,omitempty" json:"tags,omitempty" mapstructure:"tags"`
	Params          Params `yaml:"params,omitempty" json:"params,omitempty" mapstructure:"params"`
	CheckSetupError string `yaml:"check_setup_error,omitempty" json:"check_setup_error,omitempty" mapstructure:"check_setup_error"`
	CheckError      string `yaml:"check_error,omitempty" json:"check_error,omitempty" mapstructure:"check_error"`
	Space           Space  `yaml:"space,omitempty" json:"space" mapstructure:"space"`
=======
	Name                 string `yaml:"name" json:"name" mapstructure:"name"`
	Type                 string `yaml:"type" json:"type" mapstructure:"type"`
	Source               Source `yaml:"source" json:"source" mapstructure:"source"`
	Privileged           bool   `yaml:"privileged,omitempty" json:"privileged" mapstructure:"privileged"`
	CheckEvery           string `yaml:"check_every,omitempty" json:"check_every,omitempty" mapstructure:"check_every"`
	Tags                 Tags   `yaml:"tags,omitempty" json:"tags,omitempty" mapstructure:"tags"`
	Params               Params `yaml:"params,omitempty" json:"params,omitempty" mapstructure:"params"`
	CheckSetupError      string `yaml:"check_setup_error,omitempty" json:"check_setup_error,omitempty" mapstructure:"check_setup_error"`
	CheckError           string `yaml:"check_error,omitempty" json:"check_error,omitempty" mapstructure:"check_error"`
	UniqueVersionHistory bool   `yaml:"unique_version_history,omitempty" json:"unique_version_history" mapstructure:"unique_version_history"`
>>>>>>> 0cba188c
}

type ResourceTypes []ResourceType

func (types ResourceTypes) Lookup(name string) (ResourceType, bool) {
	for _, t := range types {
		if t.Name == name {
			return t, true
		}
	}

	return ResourceType{}, false
}

func (types ResourceTypes) Without(name string) ResourceTypes {
	newTypes := ResourceTypes{}
	for _, t := range types {
		if t.Name != name {
			newTypes = append(newTypes, t)
		}
	}

	return newTypes
}

type Hooks struct {
	Abort   *PlanConfig
	Failure *PlanConfig
	Ensure  *PlanConfig
	Success *PlanConfig
}

// A PlanSequence corresponds to a chain of Compose plan, with an implicit
// `on: [success]` after every Task plan.
type PlanSequence []PlanConfig

// A VersionConfig represents the choice to include every version of a
// resource, the latest version of a resource, or a pinned (specific) one.
type VersionConfig struct {
	Every  bool
	Latest bool
	Pinned Version
}

func (c *VersionConfig) UnmarshalJSON(version []byte) error {
	var data interface{}

	err := json.Unmarshal(version, &data)
	if err != nil {
		return err
	}

	switch actual := data.(type) {
	case string:
		c.Every = actual == "every"
		c.Latest = actual == "latest"
	case map[string]interface{}:
		version := Version{}

		for k, v := range actual {
			if s, ok := v.(string); ok {
				version[k] = strings.TrimSpace(s)
			}
		}

		c.Pinned = version
	default:
		return errors.New("unknown type for version")
	}

	return nil
}

func (c *VersionConfig) UnmarshalYAML(unmarshal func(interface{}) error) error {
	var data interface{}

	err := unmarshal(&data)
	if err != nil {
		return err
	}

	switch actual := data.(type) {
	case string:
		c.Every = actual == "every"
		c.Latest = actual == "latest"
	case map[interface{}]interface{}:
		version := Version{}

		for k, v := range actual {
			if ks, ok := k.(string); ok {
				if vs, ok := v.(string); ok {
					version[ks] = strings.TrimSpace(vs)
				}
			}
		}

		c.Pinned = version
	default:
		return errors.New("unknown type for version")
	}

	return nil
}

func (c *VersionConfig) MarshalYAML() (interface{}, error) {
	if c.Latest {
		return VersionLatest, nil
	}

	if c.Every {
		return VersionEvery, nil
	}

	if c.Pinned != nil {
		return c.Pinned, nil
	}

	return nil, nil
}

func (c *VersionConfig) MarshalJSON() ([]byte, error) {
	if c.Latest {
		return json.Marshal(VersionLatest)
	}

	if c.Every {
		return json.Marshal(VersionEvery)
	}

	if c.Pinned != nil {
		return json.Marshal(c.Pinned)
	}

	return json.Marshal("")
}

// A InputsConfig represents the choice to include every artifact within the
// job as an input to the put step or specific ones.
type InputsConfig struct {
	All       bool
	Specified []string
}

func (c *InputsConfig) UnmarshalJSON(inputs []byte) error {
	var data interface{}

	err := json.Unmarshal(inputs, &data)
	if err != nil {
		return err
	}

	switch actual := data.(type) {
	case string:
		c.All = actual == "all"
	case []interface{}:
		inputs := []string{}

		for _, v := range actual {
			str, ok := v.(string)
			if !ok {
				return fmt.Errorf("non-string put input: %v", v)
			}

			inputs = append(inputs, strings.TrimSpace(str))
		}

		c.Specified = inputs
	default:
		return errors.New("unknown type for put inputs")
	}

	return nil
}

func (c *InputsConfig) UnmarshalYAML(unmarshal func(interface{}) error) error {
	var data interface{}

	err := unmarshal(&data)
	if err != nil {
		return err
	}

	switch actual := data.(type) {
	case string:
		c.All = actual == "all"
	case []interface{}:
		inputs := []string{}

		for _, v := range actual {
			str, ok := v.(string)
			if !ok {
				return fmt.Errorf("non-string put input: %v", v)
			}

			inputs = append(inputs, strings.TrimSpace(str))
		}

		c.Specified = inputs
	default:
		return errors.New("unknown type for put inputs")
	}

	return nil
}

func (c InputsConfig) MarshalYAML() (interface{}, error) {
	if c.All {
		return InputsAll, nil
	}

	if c.Specified != nil {
		return c.Specified, nil
	}

	return nil, nil
}

func (c InputsConfig) MarshalJSON() ([]byte, error) {
	if c.All {
		return json.Marshal(InputsAll)
	}

	if c.Specified != nil {
		return json.Marshal(c.Specified)
	}

	return json.Marshal("")
}

// A PlanConfig is a flattened set of configuration corresponding to
// a particular Plan, where Source and Version are populated lazily.
type PlanConfig struct {
	// makes the Plan conditional
	// conditions on which to perform a nested sequence

	// compose a nested sequence of plans
	// name of the nested 'do'
	RawName string `yaml:"name,omitempty" json:"name,omitempty" mapstructure:"name"`

	// a nested chain of steps to run
	Do *PlanSequence `yaml:"do,omitempty" json:"do,omitempty" mapstructure:"do"`

	// corresponds to an Aggregate plan, keyed by the name of each sub-plan
	Aggregate *PlanSequence `yaml:"aggregate,omitempty" json:"aggregate,omitempty" mapstructure:"aggregate"`

	// corresponds to Get and Put resource plans, respectively
	// name of 'input', e.g. bosh-stemcell
	Get string `yaml:"get,omitempty" json:"get,omitempty" mapstructure:"get"`
	// jobs that this resource must have made it through
	Passed []string `yaml:"passed,omitempty" json:"passed,omitempty" mapstructure:"passed"`
	// whether to trigger based on this resource changing
	Trigger bool `yaml:"trigger,omitempty" json:"trigger,omitempty" mapstructure:"trigger"`

	// name of 'output', e.g. rootfs-tarball
	Put string `yaml:"put,omitempty" json:"put,omitempty" mapstructure:"put"`

	// corresponding resource config, e.g. aws-stemcell
	Resource string `yaml:"resource,omitempty" json:"resource,omitempty" mapstructure:"resource"`

	// inputs to a put step either a list (e.g. [artifact-1, aritfact-2]) or all (e.g. all)
	Inputs *InputsConfig `yaml:"inputs,omitempty" json:"inputs,omitempty" mapstructure:"inputs"`

	// corresponds to a Task plan
	// name of 'task', e.g. unit, go1.3, go1.4
	Task string `yaml:"task,omitempty" json:"task,omitempty" mapstructure:"task"`
	// run task privileged
	Privileged bool `yaml:"privileged,omitempty" json:"privileged,omitempty" mapstructure:"privileged"`
	// task config path, e.g. foo/build.yml
	TaskConfigPath string `yaml:"file,omitempty" json:"file,omitempty" mapstructure:"file"`
	// task variables, if task is specified as external file via TaskConfigPath
	TaskVars Params `yaml:"vars,omitempty" json:"vars,omitempty" mapstructure:"vars"`
	// inlined task config
	TaskConfig *TaskConfig `yaml:"config,omitempty" json:"config,omitempty" mapstructure:"config"`

	// used by Get and Put for specifying params to the resource
	Params Params `yaml:"params,omitempty" json:"params,omitempty" mapstructure:"params"`

	// used to pass specific inputs/outputs as generic inputs/outputs in task config
	InputMapping  map[string]string `yaml:"input_mapping,omitempty" json:"input_mapping,omitempty" mapstructure:"input_mapping"`
	OutputMapping map[string]string `yaml:"output_mapping,omitempty" json:"output_mapping,omitempty" mapstructure:"output_mapping"`

	// used to specify an image artifact from a previous build to be used as the image for a subsequent task container
	ImageArtifactName string `yaml:"image,omitempty" json:"image,omitempty" mapstructure:"image"`

	// used by Put to specify params for the subsequent Get
	GetParams Params `yaml:"get_params,omitempty" json:"get_params,omitempty" mapstructure:"get_params"`

	// used by any step to specify which workers are eligible to run the step
	Tags Tags `yaml:"tags,omitempty" json:"tags,omitempty" mapstructure:"tags"`

	// used by any step to run something when the build is aborted during execution of the step
	Abort *PlanConfig `yaml:"on_abort,omitempty" json:"on_abort,omitempty" mapstructure:"on_abort"`

	// used by any step to run something when the step reports a failure
	Failure *PlanConfig `yaml:"on_failure,omitempty" json:"on_failure,omitempty" mapstructure:"on_failure"`

	// used on any step to always execute regardless of the step's completed state
	Ensure *PlanConfig `yaml:"ensure,omitempty" json:"ensure,omitempty" mapstructure:"ensure"`

	// used on any step to execute on successful completion of the step
	Success *PlanConfig `yaml:"on_success,omitempty" json:"on_success,omitempty" mapstructure:"on_success"`

	// used on any step to swallow failures and errors
	Try *PlanConfig `yaml:"try,omitempty" json:"try,omitempty" mapstructure:"try"`

	// used on any step to interrupt the step after a given duration
	Timeout string `yaml:"timeout,omitempty" json:"timeout,omitempty" mapstructure:"timeout"`

	// not present in yaml
	DependentGet string `yaml:"-" json:"-"`

	// repeat the step up to N times, until it works
	Attempts int `yaml:"attempts,omitempty" json:"attempts,omitempty" mapstructure:"attempts"`

	Version *VersionConfig `yaml:"version,omitempty" json:"version,omitempty" mapstructure:"version"`
}

func (config PlanConfig) Name() string {
	if config.RawName != "" {
		return config.RawName
	}

	if config.Get != "" {
		return config.Get
	}

	if config.Put != "" {
		return config.Put
	}

	if config.Task != "" {
		return config.Task
	}

	return ""
}

func (config PlanConfig) ResourceName() string {
	resourceName := config.Resource
	if resourceName != "" {
		return resourceName
	}

	resourceName = config.Get
	if resourceName != "" {
		return resourceName
	}

	resourceName = config.Put
	if resourceName != "" {
		return resourceName
	}

	panic("no resource name!")
}

func (config PlanConfig) Hooks() Hooks {
	return Hooks{Abort: config.Abort, Failure: config.Failure, Ensure: config.Ensure, Success: config.Success}
}

type ResourceConfigs []ResourceConfig

func (resources ResourceConfigs) Lookup(name string) (ResourceConfig, bool) {
	for _, resource := range resources {
		if resource.Name == name {
			return resource, true
		}
	}

	return ResourceConfig{}, false
}

type JobConfigs []JobConfig

func (jobs JobConfigs) Lookup(name string) (JobConfig, bool) {
	for _, job := range jobs {
		if job.Name == name {
			return job, true
		}
	}

	return JobConfig{}, false
}

func (config Config) JobIsPublic(jobName string) (bool, error) {
	job, found := config.Jobs.Lookup(jobName)
	if !found {
		return false, fmt.Errorf("cannot find job with job name '%s'", jobName)
	}

	return job.Public, nil
}<|MERGE_RESOLUTION|>--- conflicted
+++ resolved
@@ -62,18 +62,6 @@
 }
 
 type ResourceType struct {
-<<<<<<< HEAD
-	Name            string `yaml:"name" json:"name" mapstructure:"name"`
-	Type            string `yaml:"type" json:"type" mapstructure:"type"`
-	Source          Source `yaml:"source" json:"source" mapstructure:"source"`
-	Privileged      bool   `yaml:"privileged,omitempty" json:"privileged" mapstructure:"privileged"`
-	CheckEvery      string `yaml:"check_every,omitempty" json:"check_every,omitempty" mapstructure:"check_every"`
-	Tags            Tags   `yaml:"tags,omitempty" json:"tags,omitempty" mapstructure:"tags"`
-	Params          Params `yaml:"params,omitempty" json:"params,omitempty" mapstructure:"params"`
-	CheckSetupError string `yaml:"check_setup_error,omitempty" json:"check_setup_error,omitempty" mapstructure:"check_setup_error"`
-	CheckError      string `yaml:"check_error,omitempty" json:"check_error,omitempty" mapstructure:"check_error"`
-	Space           Space  `yaml:"space,omitempty" json:"space" mapstructure:"space"`
-=======
 	Name                 string `yaml:"name" json:"name" mapstructure:"name"`
 	Type                 string `yaml:"type" json:"type" mapstructure:"type"`
 	Source               Source `yaml:"source" json:"source" mapstructure:"source"`
@@ -83,8 +71,8 @@
 	Params               Params `yaml:"params,omitempty" json:"params,omitempty" mapstructure:"params"`
 	CheckSetupError      string `yaml:"check_setup_error,omitempty" json:"check_setup_error,omitempty" mapstructure:"check_setup_error"`
 	CheckError           string `yaml:"check_error,omitempty" json:"check_error,omitempty" mapstructure:"check_error"`
+	Space                Space  `yaml:"space,omitempty" json:"space" mapstructure:"space"`
 	UniqueVersionHistory bool   `yaml:"unique_version_history,omitempty" json:"unique_version_history" mapstructure:"unique_version_history"`
->>>>>>> 0cba188c
 }
 
 type ResourceTypes []ResourceType
