package api_test

import (
	"bufio"
	"bytes"
	"encoding/json"
	"errors"
	"fmt"
	"io/ioutil"
	"net"
	"net/http"
	"net/http/httputil"
	"net/url"
	"strconv"

	"github.com/cloudfoundry-incubator/garden"
	gfakes "github.com/cloudfoundry-incubator/garden/fakes"
	"github.com/concourse/atc"
	"github.com/concourse/atc/db"
	workerfakes "github.com/concourse/atc/worker/fakes"
	. "github.com/onsi/ginkgo"
	. "github.com/onsi/gomega"
)

const (
	pipelineName1 = "pipeline-1"
	type1         = db.ContainerTypeCheck
	name1         = "name-1"
	buildID1      = 1234
	containerID1  = "dh93mvi"
)

var _ = Describe("Pipelines API", func() {
	var (
		req *http.Request

		fakeContainer1              db.ContainerInfo
		expectedPresentedContainer1 atc.Container
	)

	BeforeEach(func() {
		fakeContainer1 = db.ContainerInfo{
			Handle:       containerID1,
			PipelineName: pipelineName1,
			Type:         type1,
			Name:         name1,
			BuildID:      buildID1,
		}

		expectedPresentedContainer1 = atc.Container{
			ID:           containerID1,
			PipelineName: pipelineName1,
			Type:         type1.ToString(),
			Name:         name1,
			BuildID:      buildID1,
		}
	})

	Describe("GET /api/v1/containers", func() {
		BeforeEach(func() {
			var err error
			req, err = http.NewRequest("GET", server.URL+"/api/v1/containers", nil)
			Ω(err).ShouldNot(HaveOccurred())
			req.Header.Set("Content-Type", "application/json")
		})

		Context("when not authenticated", func() {
			BeforeEach(func() {
				authValidator.IsAuthenticatedReturns(false)
			})

			It("returns 401 Unauthorized", func() {
				response, err := client.Do(req)
				Ω(err).ShouldNot(HaveOccurred())

				Ω(response.StatusCode).Should(Equal(http.StatusUnauthorized))
			})
		})

		Context("when authenticated", func() {
			var (
				fakeContainer2 db.ContainerInfo

				expectedPresentedContainer2 atc.Container
			)

			BeforeEach(func() {
				authValidator.IsAuthenticatedReturns(true)

				fakeContainer1 = db.ContainerInfo{
					Handle:       containerID1,
					PipelineName: pipelineName1,
					Type:         type1,
					Name:         name1,
					BuildID:      buildID1,
				}

				fakeContainer2 = db.ContainerInfo{
					Handle:       "cfvwser",
					PipelineName: "pipeline-2",
					Type:         db.ContainerTypePut,
					Name:         "name-2",
					BuildID:      4321,
				}

				expectedPresentedContainer2 = atc.Container{
					ID:           "cfvwser",
					PipelineName: "pipeline-2",
					Type:         db.ContainerTypePut.ToString(),
					Name:         "name-2",
					BuildID:      4321,
				}
			})

			Context("with no params", func() {

				Context("when no errors are returned", func() {
					var (
						fakeContainers              []db.ContainerInfo
						expectedPresentedContainers []atc.Container
					)
					BeforeEach(func() {
						fakeContainers = []db.ContainerInfo{
							fakeContainer1,
							fakeContainer2,
						}
						expectedPresentedContainers = []atc.Container{
							expectedPresentedContainer1,
							expectedPresentedContainer2,
						}
						containerDB.FindContainerInfosByIdentifierReturns(fakeContainers, true, nil)
					})

					It("returns 200", func() {
						response, err := client.Do(req)
						Ω(err).ShouldNot(HaveOccurred())

						Ω(response.StatusCode).Should(Equal(http.StatusOK))
					})

					It("returns Content-Type application/json", func() {
						response, err := client.Do(req)
						Ω(err).ShouldNot(HaveOccurred())

						Ω(response.Header.Get("Content-Type")).Should(Equal("application/json"))
					})

					It("returns all containers", func() {
						response, err := client.Do(req)
						Ω(err).ShouldNot(HaveOccurred())

						b, err := ioutil.ReadAll(response.Body)
						Ω(err).ShouldNot(HaveOccurred())

						var returned []atc.Container
						err = json.Unmarshal(b, &returned)
						Ω(err).ShouldNot(HaveOccurred())

						Ω(len(returned)).To(Equal(len(expectedPresentedContainers)))
						for i, _ := range returned {
							expected := expectedPresentedContainers[i]
							actual := returned[i]

							Ω(actual.PipelineName).To(Equal(expected.PipelineName))
							Ω(actual.Type).To(Equal(expected.Type))
							Ω(actual.Name).To(Equal(expected.Name))
							Ω(actual.BuildID).To(Equal(expected.BuildID))
							Ω(actual.ID).To(Equal(expected.ID))
						}
					})
				})

				Context("when no containers are found", func() {
					BeforeEach(func() {
						containerDB.FindContainerInfosByIdentifierReturns([]db.ContainerInfo{}, false, nil)
					})

					It("returns 404", func() {
						response, err := client.Do(req)
						Ω(err).ShouldNot(HaveOccurred())

						Ω(response.StatusCode).Should(Equal(http.StatusNotFound))
					})
				})

				Context("when there is an error", func() {
					var (
						expectedErr error
					)

					BeforeEach(func() {
						expectedErr = errors.New("some error")
						containerDB.FindContainerInfosByIdentifierReturns([]db.ContainerInfo{}, false, expectedErr)
					})

					It("returns 500", func() {
						response, err := client.Do(req)
						Ω(err).ShouldNot(HaveOccurred())

						Ω(response.StatusCode).Should(Equal(http.StatusInternalServerError))
					})
				})
			})

			Describe("querying with pipeline name", func() {
				BeforeEach(func() {
					req.URL.RawQuery = url.Values{
						"pipeline_name": []string{pipelineName1},
					}.Encode()
				})

				It("calls db.Containers with the queried pipeline name", func() {
					_, err := client.Do(req)
					Ω(err).ShouldNot(HaveOccurred())

					expectedArgs := db.ContainerIdentifier{
						PipelineName: pipelineName1,
					}
<<<<<<< HEAD
					Ω(containerDB.FindContainerInfosByIdentifierCallCount()).Should(Equal(1))
					Ω(containerDB.FindContainerInfosByIdentifierArgsForCall(0)).Should(Equal(expectedArgs))
=======
					Ω(fakeWorkerClient.FindContainersForIdentifierCallCount()).Should(Equal(1))

					_, findID := fakeWorkerClient.FindContainersForIdentifierArgsForCall(0)
					Ω(findID).Should(Equal(expectedArgs))
>>>>>>> f06b12d1
				})
			})

			Describe("querying with type", func() {
				BeforeEach(func() {
					req.URL.RawQuery = url.Values{
						"type": []string{string(type1)},
					}.Encode()
				})

				It("calls db.Containers with the queried type", func() {
					_, err := client.Do(req)
					Ω(err).ShouldNot(HaveOccurred())

					expectedArgs := db.ContainerIdentifier{
						Type: type1,
					}
<<<<<<< HEAD
					Ω(containerDB.FindContainerInfosByIdentifierCallCount()).Should(Equal(1))
					Ω(containerDB.FindContainerInfosByIdentifierArgsForCall(0)).Should(Equal(expectedArgs))
=======
					Ω(fakeWorkerClient.FindContainersForIdentifierCallCount()).Should(Equal(1))

					_, findID := fakeWorkerClient.FindContainersForIdentifierArgsForCall(0)
					Ω(findID).Should(Equal(expectedArgs))
>>>>>>> f06b12d1
				})
			})

			Describe("querying with name", func() {
				BeforeEach(func() {
					req.URL.RawQuery = url.Values{
						"name": []string{string(name1)},
					}.Encode()
				})

				It("calls db.Containers with the queried name", func() {
					_, err := client.Do(req)
					Ω(err).ShouldNot(HaveOccurred())

					expectedArgs := db.ContainerIdentifier{
						Name: name1,
					}
<<<<<<< HEAD
					Ω(containerDB.FindContainerInfosByIdentifierCallCount()).Should(Equal(1))
					Ω(containerDB.FindContainerInfosByIdentifierArgsForCall(0)).Should(Equal(expectedArgs))
=======
					Ω(fakeWorkerClient.FindContainersForIdentifierCallCount()).Should(Equal(1))

					_, findID := fakeWorkerClient.FindContainersForIdentifierArgsForCall(0)
					Ω(findID).Should(Equal(expectedArgs))
>>>>>>> f06b12d1
				})
			})

			Describe("querying with build-id", func() {
				Context("when the buildID can be parsed as an int", func() {
					BeforeEach(func() {
						buildID1String := strconv.Itoa(buildID1)

						req.URL.RawQuery = url.Values{
							"build-id": []string{buildID1String},
						}.Encode()
					})

					It("calls db.Containers with the queried build id", func() {
						_, err := client.Do(req)
						Ω(err).ShouldNot(HaveOccurred())

						expectedArgs := db.ContainerIdentifier{
							BuildID: buildID1,
						}
<<<<<<< HEAD
						Ω(containerDB.FindContainerInfosByIdentifierCallCount()).Should(Equal(1))
						Ω(containerDB.FindContainerInfosByIdentifierArgsForCall(0)).Should(Equal(expectedArgs))
=======
						Ω(fakeWorkerClient.FindContainersForIdentifierCallCount()).Should(Equal(1))

						_, findID := fakeWorkerClient.FindContainersForIdentifierArgsForCall(0)
						Ω(findID).Should(Equal(expectedArgs))
>>>>>>> f06b12d1
					})

					Context("when the buildID fails to be parsed as an int", func() {
						BeforeEach(func() {
							req.URL.RawQuery = url.Values{
								"build-id": []string{"not-an-int"},
							}.Encode()
						})

						It("returns 400 Bad Request", func() {
							response, _ := client.Do(req)
							Ω(response.StatusCode).Should(Equal(http.StatusBadRequest))
						})

						It("does not lookup containers", func() {
							client.Do(req)

							Ω(containerDB.FindContainerInfosByIdentifierCallCount()).Should(Equal(0))
						})
					})
				})
			})
		})
	})

	Describe("GET /api/v1/containers/:id", func() {
		const (
			containerID = "23sxrfu"
		)

		BeforeEach(func() {
			containerDB.GetContainerInfoReturns(fakeContainer1, true, nil)

			var err error
			req, err = http.NewRequest("GET", server.URL+"/api/v1/containers/"+containerID, nil)
			Ω(err).ShouldNot(HaveOccurred())
			req.Header.Set("Content-Type", "application/json")
		})

		Context("when not authenticated", func() {
			BeforeEach(func() {
				authValidator.IsAuthenticatedReturns(false)
			})

			It("returns 401 Unauthorized", func() {
				response, err := client.Do(req)
				Ω(err).ShouldNot(HaveOccurred())

				Ω(response.StatusCode).Should(Equal(http.StatusUnauthorized))
			})
		})

		Context("when authenticated", func() {
			BeforeEach(func() {
				authValidator.IsAuthenticatedReturns(true)
			})

			Context("when the container is not found", func() {
				BeforeEach(func() {
					containerDB.GetContainerInfoReturns(db.ContainerInfo{}, false, nil)
				})

				It("returns 404 Not Found", func() {
					response, err := client.Do(req)
					Ω(err).ShouldNot(HaveOccurred())

					Ω(response.StatusCode).Should(Equal(http.StatusNotFound))
				})
			})

			Context("when the container is found", func() {
				BeforeEach(func() {
					containerDB.GetContainerInfoReturns(fakeContainer1, true, nil)
				})

				It("returns 200 OK", func() {
					response, err := client.Do(req)
					Ω(err).ShouldNot(HaveOccurred())

					Ω(response.StatusCode).Should(Equal(http.StatusOK))
				})

				It("returns Content-Type application/json", func() {
					response, err := client.Do(req)
					Ω(err).ShouldNot(HaveOccurred())

					Ω(response.Header.Get("Content-Type")).Should(Equal("application/json"))
				})

				It("performs lookup by id", func() {
					_, err := client.Do(req)
					Ω(err).ShouldNot(HaveOccurred())

<<<<<<< HEAD
					Ω(containerDB.GetContainerInfoCallCount()).Should(Equal(1))
					Ω(containerDB.GetContainerInfoArgsForCall(0)).Should(Equal(containerID))
=======
					Ω(fakeWorkerClient.LookupContainerCallCount()).Should(Equal(1))
					_, lookedUpID := fakeWorkerClient.LookupContainerArgsForCall(0)
					Ω(lookedUpID).Should(Equal(containerID))
>>>>>>> f06b12d1
				})

				It("returns the container", func() {
					response, err := client.Do(req)
					Ω(err).ShouldNot(HaveOccurred())

					b, err := ioutil.ReadAll(response.Body)
					Ω(err).ShouldNot(HaveOccurred())

					var actual atc.Container
					err = json.Unmarshal(b, &actual)
					Ω(err).ShouldNot(HaveOccurred())

					expected := expectedPresentedContainer1

					Ω(actual.PipelineName).To(Equal(expected.PipelineName))
					Ω(actual.Type).To(Equal(expected.Type))
					Ω(actual.Name).To(Equal(expected.Name))
					Ω(actual.BuildID).To(Equal(expected.BuildID))
					Ω(actual.ID).To(Equal(expected.ID))
				})

			})
			Context("when there is an error", func() {
				var (
					expectedErr error
				)

				BeforeEach(func() {
					expectedErr = errors.New("some error")
					containerDB.GetContainerInfoReturns(db.ContainerInfo{}, false, expectedErr)
				})

				It("returns 500", func() {
					response, err := client.Do(req)
					Ω(err).ShouldNot(HaveOccurred())

					Ω(response.StatusCode).Should(Equal(http.StatusInternalServerError))
				})
			})
		})
	})

	Describe("POST /api/v1/containers/:id/hijack", func() {
		var (
			requestPayload string

			response *http.Response

			clientConn   net.Conn
			clientReader *bufio.Reader

			clientEnc *json.Encoder
			clientDec *json.Decoder
		)

		BeforeEach(func() {
			requestPayload = `{"path":"ls", "user": "root"}`
		})

		JustBeforeEach(func() {
			var err error

			hijackReq, err := http.NewRequest(
				"POST",
				server.URL+"/api/v1/containers/"+containerID1+"/hijack",
				bytes.NewBufferString(requestPayload),
			)
			Ω(err).ShouldNot(HaveOccurred())

			conn, err := net.Dial("tcp", server.Listener.Addr().String())
			Ω(err).ShouldNot(HaveOccurred())

			client := httputil.NewClientConn(conn, nil)

			response, err = client.Do(hijackReq)
			Ω(err).ShouldNot(HaveOccurred())

			clientConn, clientReader = client.Hijack()

			clientEnc = json.NewEncoder(clientConn)
			clientDec = json.NewDecoder(clientReader)
		})

		AfterEach(func() {
			clientConn.Close()
		})

		Context("when authenticated", func() {
			BeforeEach(func() {
				authValidator.IsAuthenticatedReturns(true)
			})

			Context("and the worker client returns a container", func() {
				var (
					fakeContainerInfo db.ContainerInfo
					fakeContainer     *workerfakes.FakeContainer
				)

				BeforeEach(func() {
					fakeContainerInfo = db.ContainerInfo{}
					containerDB.GetContainerInfoReturns(fakeContainerInfo, true, nil)

					fakeContainer = new(workerfakes.FakeContainer)
					fakeWorkerClient.LookupContainerReturns(fakeContainer, true, nil)
				})

				Context("when running the process succeeds", func() {
					var (
						fakeProcess *gfakes.FakeProcess
						processExit chan int
					)

					BeforeEach(func() {
						processExit = make(chan int)

						fakeProcess = new(gfakes.FakeProcess)
						fakeProcess.WaitStub = func() (int, error) {
							return <-processExit, nil
						}

						fakeContainer.RunReturns(fakeProcess, nil)
					})

					AfterEach(func() {
						close(processExit)
					})

					It("hijacks the build", func() {
						Eventually(fakeContainer.RunCallCount).Should(Equal(1))

						_, lookedUpID := fakeWorkerClient.LookupContainerArgsForCall(0)
						Ω(lookedUpID).Should(Equal(containerID1))

						spec, io := fakeContainer.RunArgsForCall(0)
						Ω(spec).Should(Equal(garden.ProcessSpec{
							Path: "ls",
							User: "root",
						}))
						Ω(io.Stdin).ShouldNot(BeNil())
						Ω(io.Stdout).ShouldNot(BeNil())
						Ω(io.Stderr).ShouldNot(BeNil())
					})

					Context("when stdin is sent over the API", func() {
						JustBeforeEach(func() {
							err := clientEnc.Encode(atc.HijackInput{
								Stdin: []byte("some stdin\n"),
							})
							Ω(err).ShouldNot(HaveOccurred())
						})

						It("forwards the payload to the process", func() {
							_, io := fakeContainer.RunArgsForCall(0)
							Ω(bufio.NewReader(io.Stdin).ReadBytes('\n')).Should(Equal([]byte("some stdin\n")))
						})
					})

					Context("when the process prints to stdout", func() {
						JustBeforeEach(func() {
							Eventually(fakeContainer.RunCallCount).Should(Equal(1))

							_, io := fakeContainer.RunArgsForCall(0)

							_, err := fmt.Fprintf(io.Stdout, "some stdout\n")
							Ω(err).ShouldNot(HaveOccurred())
						})

						It("forwards it to the response", func() {
							var hijackOutput atc.HijackOutput
							err := clientDec.Decode(&hijackOutput)
							Ω(err).ShouldNot(HaveOccurred())

							Ω(hijackOutput).Should(Equal(atc.HijackOutput{
								Stdout: []byte("some stdout\n"),
							}))
						})
					})

					Context("when the process prints to stderr", func() {
						JustBeforeEach(func() {
							Eventually(fakeContainer.RunCallCount).Should(Equal(1))

							_, io := fakeContainer.RunArgsForCall(0)

							_, err := fmt.Fprintf(io.Stderr, "some stderr\n")
							Ω(err).ShouldNot(HaveOccurred())
						})

						It("forwards it to the response", func() {
							var hijackOutput atc.HijackOutput
							err := clientDec.Decode(&hijackOutput)
							Ω(err).ShouldNot(HaveOccurred())

							Ω(hijackOutput).Should(Equal(atc.HijackOutput{
								Stderr: []byte("some stderr\n"),
							}))
						})
					})

					Context("when the process exits", func() {
						JustBeforeEach(func() {
							Eventually(processExit).Should(BeSent(123))
						})

						It("forwards its exit status to the response", func() {
							var hijackOutput atc.HijackOutput
							err := clientDec.Decode(&hijackOutput)
							Ω(err).ShouldNot(HaveOccurred())

							exitStatus := 123
							Ω(hijackOutput).Should(Equal(atc.HijackOutput{
								ExitStatus: &exitStatus,
							}))
						})

						It("releases the container", func() {
							Eventually(fakeContainer.ReleaseCallCount).Should(Equal(1))
						})
					})

					Context("when new tty settings are sent over the API", func() {
						JustBeforeEach(func() {
							err := clientEnc.Encode(atc.HijackInput{
								TTYSpec: &atc.HijackTTYSpec{
									WindowSize: atc.HijackWindowSize{
										Columns: 123,
										Rows:    456,
									},
								},
							})
							Ω(err).ShouldNot(HaveOccurred())
						})

						It("forwards it to the process", func() {
							Eventually(fakeProcess.SetTTYCallCount).Should(Equal(1))

							Ω(fakeProcess.SetTTYArgsForCall(0)).Should(Equal(garden.TTYSpec{
								WindowSize: &garden.WindowSize{
									Columns: 123,
									Rows:    456,
								},
							}))
						})

						Context("and setting the TTY on the process fails", func() {
							BeforeEach(func() {
								fakeProcess.SetTTYReturns(errors.New("oh no!"))
							})

							It("forwards the error to the response", func() {
								var hijackOutput atc.HijackOutput
								err := clientDec.Decode(&hijackOutput)
								Ω(err).ShouldNot(HaveOccurred())

								Ω(hijackOutput).Should(Equal(atc.HijackOutput{
									Error: "oh no!",
								}))
							})
						})
					})

					Context("when waiting on the process fails", func() {
						BeforeEach(func() {
							fakeProcess.WaitReturns(0, errors.New("oh no!"))
						})

						It("forwards the error to the response", func() {
							var hijackOutput atc.HijackOutput
							err := clientDec.Decode(&hijackOutput)
							Ω(err).ShouldNot(HaveOccurred())

							Ω(hijackOutput).Should(Equal(atc.HijackOutput{
								Error: "oh no!",
							}))
						})
					})
				})
			})

			Context("when the container cannot be found", func() {
				BeforeEach(func() {
					containerDB.GetContainerInfoReturns(db.ContainerInfo{}, false, nil)
				})

				It("returns 404 Not Found", func() {
					Ω(response.StatusCode).Should(Equal(http.StatusNotFound))
					Ω(fakeWorkerClient.LookupContainerCallCount()).Should(Equal(0))
				})
			})

			Context("when the db request fails", func() {
				BeforeEach(func() {
					fakeErr := errors.New("error")
					containerDB.GetContainerInfoReturns(db.ContainerInfo{}, false, fakeErr)
				})
				It("returns 500 internal error", func() {
					Ω(response.StatusCode).Should(Equal(http.StatusInternalServerError))
				})

			})

			Context("when the request payload is invalid", func() {
				BeforeEach(func() {
					requestPayload = "ß"
				})

				It("returns 400 Bad Request", func() {
					Ω(response.StatusCode).Should(Equal(http.StatusBadRequest))
				})
			})
		})

		Context("when not authenticated", func() {
			BeforeEach(func() {
				authValidator.IsAuthenticatedReturns(false)
			})

			It("returns 401 Unauthorized", func() {
				Ω(response.StatusCode).Should(Equal(http.StatusUnauthorized))
			})

			It("does not hijack the build", func() {
				Ω(fakeEngine.LookupBuildCallCount()).Should(BeZero())
			})
		})
	})
})<|MERGE_RESOLUTION|>--- conflicted
+++ resolved
@@ -216,15 +216,8 @@
 					expectedArgs := db.ContainerIdentifier{
 						PipelineName: pipelineName1,
 					}
-<<<<<<< HEAD
 					Ω(containerDB.FindContainerInfosByIdentifierCallCount()).Should(Equal(1))
 					Ω(containerDB.FindContainerInfosByIdentifierArgsForCall(0)).Should(Equal(expectedArgs))
-=======
-					Ω(fakeWorkerClient.FindContainersForIdentifierCallCount()).Should(Equal(1))
-
-					_, findID := fakeWorkerClient.FindContainersForIdentifierArgsForCall(0)
-					Ω(findID).Should(Equal(expectedArgs))
->>>>>>> f06b12d1
 				})
 			})
 
@@ -242,15 +235,8 @@
 					expectedArgs := db.ContainerIdentifier{
 						Type: type1,
 					}
-<<<<<<< HEAD
 					Ω(containerDB.FindContainerInfosByIdentifierCallCount()).Should(Equal(1))
 					Ω(containerDB.FindContainerInfosByIdentifierArgsForCall(0)).Should(Equal(expectedArgs))
-=======
-					Ω(fakeWorkerClient.FindContainersForIdentifierCallCount()).Should(Equal(1))
-
-					_, findID := fakeWorkerClient.FindContainersForIdentifierArgsForCall(0)
-					Ω(findID).Should(Equal(expectedArgs))
->>>>>>> f06b12d1
 				})
 			})
 
@@ -268,15 +254,8 @@
 					expectedArgs := db.ContainerIdentifier{
 						Name: name1,
 					}
-<<<<<<< HEAD
 					Ω(containerDB.FindContainerInfosByIdentifierCallCount()).Should(Equal(1))
 					Ω(containerDB.FindContainerInfosByIdentifierArgsForCall(0)).Should(Equal(expectedArgs))
-=======
-					Ω(fakeWorkerClient.FindContainersForIdentifierCallCount()).Should(Equal(1))
-
-					_, findID := fakeWorkerClient.FindContainersForIdentifierArgsForCall(0)
-					Ω(findID).Should(Equal(expectedArgs))
->>>>>>> f06b12d1
 				})
 			})
 
@@ -297,15 +276,8 @@
 						expectedArgs := db.ContainerIdentifier{
 							BuildID: buildID1,
 						}
-<<<<<<< HEAD
 						Ω(containerDB.FindContainerInfosByIdentifierCallCount()).Should(Equal(1))
 						Ω(containerDB.FindContainerInfosByIdentifierArgsForCall(0)).Should(Equal(expectedArgs))
-=======
-						Ω(fakeWorkerClient.FindContainersForIdentifierCallCount()).Should(Equal(1))
-
-						_, findID := fakeWorkerClient.FindContainersForIdentifierArgsForCall(0)
-						Ω(findID).Should(Equal(expectedArgs))
->>>>>>> f06b12d1
 					})
 
 					Context("when the buildID fails to be parsed as an int", func() {
@@ -399,14 +371,8 @@
 					_, err := client.Do(req)
 					Ω(err).ShouldNot(HaveOccurred())
 
-<<<<<<< HEAD
 					Ω(containerDB.GetContainerInfoCallCount()).Should(Equal(1))
 					Ω(containerDB.GetContainerInfoArgsForCall(0)).Should(Equal(containerID))
-=======
-					Ω(fakeWorkerClient.LookupContainerCallCount()).Should(Equal(1))
-					_, lookedUpID := fakeWorkerClient.LookupContainerArgsForCall(0)
-					Ω(lookedUpID).Should(Equal(containerID))
->>>>>>> f06b12d1
 				})
 
 				It("returns the container", func() {
